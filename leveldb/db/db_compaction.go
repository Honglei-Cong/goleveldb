// Copyright (c) 2012, Suryandaru Triandana <syndtr@gmail.com>
// All rights reserved.
//
// Use of this source code is governed by a BSD-style license that can be
// found in the LICENSE file.

// This LevelDB Go implementation is based on LevelDB C++ implementation.
// Which contains the following header:
//   Copyright (c) 2011 The LevelDB Authors. All rights reserved.
//   Use of this source code is governed by a BSD-style license that can be
//   found in the LEVELDBCPP_LICENSE file. See the LEVELDBCPP_AUTHORS file
//   for names of contributors.

package db

import (
<<<<<<< HEAD
	"github.com/syndtr/goleveldb/leveldb/memdb"
=======
>>>>>>> a7e0161d
	"sync"
	"time"

	"leveldb/memdb"
)

type cStats struct {
	sync.Mutex
	duration time.Duration
	read     uint64
	write    uint64
}

func (p *cStats) add(n *cStatsStaging) {
	p.Lock()
	p.duration += n.duration
	p.read += n.read
	p.write += n.write
	p.Unlock()
}

func (p *cStats) get() (duration time.Duration, read, write uint64) {
	p.Lock()
	defer p.Unlock()
	return p.duration, p.read, p.write
}

type cStatsStaging struct {
	start    time.Time
	duration time.Duration
	timerOn  bool
	read     uint64
	write    uint64
}

func (p *cStatsStaging) startTimer() {
	if !p.timerOn {
		p.start = time.Now()
		p.timerOn = true
	}
}

func (p *cStatsStaging) stopTimer() {
	if p.timerOn {
		p.duration += time.Now().Sub(p.start)
		p.timerOn = false
	}
}

type cReq struct {
	level    int
	min, max iKey
}

type cSignal int

const (
	cWait cSignal = iota
	cSched
	cClose
)

type cMem struct {
	s     *session
	level int
	t     *tFile
	rec   *sessionRecord
}

func newCMem(s *session) *cMem {
	return &cMem{s: s, rec: new(sessionRecord)}
}

func (c *cMem) flush(mem *memdb.DB, level int) error {
	s := c.s

	// Write memdb to table
	t, n, err := s.tops.createFrom(mem.NewIterator())
	if err != nil {
		return err
	}

	if level < 0 {
		level = s.version().pickLevel(t.min.ukey(), t.max.ukey())
	}
	c.rec.addTableFile(level, t)

	s.printf("Compaction: table created, source=mem level=%d num=%d size=%d entries=%d min=%q max=%q",
		level, t.file.Num(), t.size, n, t.min, t.max)

	c.level = level
	c.t = t
	return nil
}

func (c *cMem) reset() {
	c.rec = new(sessionRecord)
}

func (c *cMem) commit(log, seq uint64) error {
	c.rec.setLogNum(log)
	c.rec.setSeq(seq)

	// Commit changes
	return c.s.commit(c.rec)
}

func (d *DB) transact(f func() error) {
	s := d.s

	exit := func() {
		s.print("Transact: exiting")

		// dry out, until found close signal
		for signal := range d.cch {
			if signal == cClose {
				break
			}
		}
		panic(d)
	}

	for {
		if d.isClosed() {
			exit()
		}
		err := f()
		if (d.err == nil) != (err == nil) {
			d.seterr(err)
		}
		if err == nil {
			return
		}
		s.printf("Transact: err=%q", err)
		// dry the channel
	drain:
		for {
			select {
			case <-d.cch:
			default:
				break drain
			}
		}
		if d.isClosed() {
			exit()
		}
		time.Sleep(time.Second)
	}
}

func (d *DB) memCompaction(mem *memdb.DB) {
	s := d.s
	c := newCMem(s)
	stats := new(cStatsStaging)

	s.printf("MemCompaction: started, size=%d entries=%d", mem.Size(), mem.Len())

	d.transact(func() (err error) {
		stats.startTimer()
		defer stats.stopTimer()
		return c.flush(mem, -1)
	})

	d.transact(func() (err error) {
		stats.startTimer()
		defer stats.stopTimer()
		return c.commit(d.log.file.Num(), d.fseq)
	})

	stats.write = c.t.size
	d.cstats[c.level].add(stats)

	// drop frozen mem
	d.dropFrozenMem()

	c = nil
}

func (d *DB) doCompaction(c *compaction, noTrivial bool) {
	s := d.s
	ucmp := s.cmp.cmp

	s.printf("Compaction: compacting, level=%d tables=%d, level=%d tables=%d",
		c.level, len(c.tables[0]), c.level+1, len(c.tables[1]))

	rec := new(sessionRecord)
	rec.addCompactPointer(c.level, c.max)

	if !noTrivial && c.trivial() {
		t := c.tables[0][0]
		rec.deleteTable(c.level, t.file.Num())
		rec.addTableFile(c.level+1, t)
		d.transact(func() (err error) {
			return s.commit(rec)
		})
		s.printf("Compaction: table level changed, num=%d from=%d to=%d",
			t.file.Num(), c.level, c.level+1)
		return
	}

	var snapUkey []byte
	var snapHasUkey bool
	var snapSeq uint64
	var snapIter int
	var tw *tWriter
	minSeq := d.snaps.seq(d.getSeq())
	stats := new(cStatsStaging)

	finish := func() error {
		t, err := tw.finish()
		if err != nil {
			return err
		}
		rec.addTableFile(c.level+1, t)
		stats.write += t.size
		s.printf("Compaction: table created, source=file level=%d num=%d size=%d entries=%d min=%q max=%q",
			c.level+1, t.file.Num(), t.size, tw.tw.Len(), t.min, t.max)
		return nil
	}

	d.transact(func() (err error) {
		tw = nil
		ukey := snapUkey
		hasUkey := snapHasUkey
		lseq := snapSeq
		snapSched := snapIter == 0

		defer func() {
			stats.stopTimer()
			if err != nil && tw != nil {
				tw.drop()
				tw = nil
			}
		}()

		stats.startTimer()
		iter := c.newIterator()
		for i := 0; iter.Next(); i++ {
			// Skip until last state
			if i < snapIter {
				continue
			}

			// Prioritize memdb compaction
			if mem := d.getFrozenMem(); mem != nil {
				stats.stopTimer()
				d.memCompaction(mem)
				// dry the channel
			drain:
				for {
					select {
					case signal := <-d.cch:
						if signal == cClose {
							panic(d)
						}
					default:
						break drain
					}
				}
				stats.startTimer()
			}

			key := iKey(iter.Key())

			if c.shouldStopBefore(key) && tw != nil {
				err = finish()
				if err != nil {
					return
				}
				snapSched = true

				// create new table but don't check for error now
				tw, err = s.tops.create()
			}

			// Scheduled for snapshot, snapshot will used to retry compaction
			// if error occured.
			if snapSched {
				snapUkey = ukey
				snapHasUkey = hasUkey
				snapSeq = lseq
				snapIter = i
				snapSched = false
			}

			// defered error checking from above new table creation
			if err != nil {
				return
			}

			if seq, t, ok := key.parseNum(); !ok {
				// Don't drop error keys
				ukey = nil
				hasUkey = false
				lseq = kMaxSeq
			} else {
				if !hasUkey || ucmp.Compare(key.ukey(), ukey) != 0 {
					// First occurrence of this user key
					ukey = key.ukey()
					hasUkey = true
					lseq = kMaxSeq
				}

				drop := false
				if lseq <= minSeq {
					// Dropped because newer entry for same user key exist
					drop = true // (A)
				} else if t == tDel && seq <= minSeq && c.isBaseLevelForKey(ukey) {
					// For this user key:
					// (1) there is no data in higher levels
					// (2) data in lower levels will have larger seq numbers
					// (3) data in layers that are being compacted here and have
					//     smaller seq numbers will be dropped in the next
					//     few iterations of this loop (by rule (A) above).
					// Therefore this deletion marker is obsolete and can be dropped.
					drop = true
				}

				lseq = seq
				if drop {
					continue
				}
			}

			// Create new table if not already
			if tw == nil {
				tw, err = s.tops.create()
				if err != nil {
					return
				}
			}

			// Write key/value into table
			err = tw.add(key, iter.Value())
			if err != nil {
				return
			}

			// Finish table if it is big enough
			if tw.tw.Size() >= kMaxTableSize {
				err = finish()
				if err != nil {
					return
				}
				snapSched = true
				tw = nil
			}
		}

		// Finish last table
		if tw != nil {
			return finish()
		}

		return
	})

	s.print("Compaction: done")

	for n, tt := range c.tables {
		for _, t := range tt {
			stats.read += t.size
			// Insert deleted tables into record
			rec.deleteTable(c.level+n, t.file.Num())
		}
	}

	// Commit changes
	d.transact(func() (err error) {
		stats.startTimer()
		defer stats.stopTimer()
		return s.commit(rec)
	})

	// Save compaction stats
	d.cstats[c.level+1].add(stats)
}

func (d *DB) compaction() {
	// register to the WaitGroup
	d.ewg.Add(1)
	defer func() {
		if x := recover(); x != nil {
			if x != d {
				panic(x)
			}
		}
		// dry the channel
	drain:
		for {
			select {
			case <-d.cch:
			case <-d.creq:
			default:
				break drain
			}
		}
		close(d.cch)
		d.ewg.Done()
	}()

	for s := d.s; true; {
		var creq *cReq
		select {
		case signal := <-d.cch:
			switch signal {
			case cWait:
				continue
			case cSched:
			case cClose:
				return
			}
		case creq = <-d.creq:
			if creq == nil {
				continue
			}

			s.printf("CompactRange: ordered, level=%d", creq.level)

			if mem := d.getFrozenMem(); mem != nil {
				d.memCompaction(mem)
			}

			if creq.level >= 0 {
				c := s.getCompactionRange(creq.level, creq.min, creq.max)
				if c != nil {
					d.doCompaction(c, true)
				}
			} else {
				v := s.version()
				maxLevel := 1
				for i, tt := range v.tables[1:] {
					if tt.isOverlaps(creq.min, creq.max, true, s.cmp) {
						maxLevel = i + 1
					}
				}
				for i := 0; i < maxLevel; i++ {
					c := s.getCompactionRange(i, creq.min, creq.max)
					if c != nil {
						d.doCompaction(c, true)
					}
				}
			}
			s.print("CompactRange: done")
		}

		for a, b := true, true; a || b; {
			a, b = false, false
			if mem := d.getFrozenMem(); mem != nil {
				d.memCompaction(mem)
				a = true
				continue
			}

			if s.version().needCompaction() {
				d.doCompaction(s.pickCompaction(), false)
				b = true
			}
		}
	}
}<|MERGE_RESOLUTION|>--- conflicted
+++ resolved
@@ -14,14 +14,10 @@
 package db
 
 import (
-<<<<<<< HEAD
-	"github.com/syndtr/goleveldb/leveldb/memdb"
-=======
->>>>>>> a7e0161d
 	"sync"
 	"time"
 
-	"leveldb/memdb"
+	"github.com/syndtr/goleveldb/leveldb/memdb"
 )
 
 type cStats struct {
